--- conflicted
+++ resolved
@@ -1,6 +1,6 @@
 # Changelog
 
-<<<<<<< HEAD
+
 ## 6.12.0 / 2024-04-29
 
 ## What's Changed
@@ -15,7 +15,7 @@
 
 
 **Full Changelog**: https://github.com/opentensor/bittensor/compare/v6.11.0...v6.12.0
-=======
+
 ## 6.11.0 / 2024-04-11
 
 ## What's Changed
@@ -51,7 +51,7 @@
 * @GentikSolm made their first contribution in https://github.com/opentensor/bittensor/pull/1754
 
 **Full Changelog**: https://github.com/opentensor/bittensor/compare/v6.9.3...v6.10.0
->>>>>>> c74fb159
+
 
 
 ## 6.9.3 / 2024-03-12
