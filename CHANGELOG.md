# Changelog

<<<<<<< HEAD
## 7.0.0 / 2024-05-17

## What's Changed
* Fix broken link in contrib/RELEASE_GUIDELINES #1821 by @thewhaleking in https://github.com/opentensor/bittensor/pull/1823
* Tests: Added coverage for set_weights by @ibraheem-opentensor in https://github.com/opentensor/bittensor/pull/1825
* Remove irrelevant call to get_delegates method. by @RomanCh-OT in https://github.com/opentensor/bittensor/pull/1826
* Support for string mnemonic thru cli when regenerating coldkeys by @ibraheem-opentensor in https://github.com/opentensor/bittensor/pull/1815
* Logging: Added _primary_loggers by @ibraheem-opentensor in https://github.com/opentensor/bittensor/pull/1797
* Add in check for minimum stake for unstaking by @thewhaleking in https://github.com/opentensor/bittensor/pull/1832
* Cache get_decoder_class by @thewhaleking in https://github.com/opentensor/bittensor/pull/1834
* Warmfix/change decoder cacheing by @thewhaleking in https://github.com/opentensor/bittensor/pull/1842
* Fix typo in warmfix by @thewhaleking in https://github.com/opentensor/bittensor/pull/1844
* Add the command btcli root list_delegates_lite to handle the Delegate… by @RomanCh-OT in https://github.com/opentensor/bittensor/pull/1840
* Change: console.error => console.print by @thewhaleking in https://github.com/opentensor/bittensor/pull/1849
* Small fix with receiving delegates based on a 4-hour archive block by @RomanCh-OT in https://github.com/opentensor/bittensor/pull/1854
* Replace torch with numpy by @sepehr-opentensor in https://github.com/opentensor/bittensor/pull/1786
* Versioning: Enforcement for eth-utils by @ibraheem-opentensor in https://github.com/opentensor/bittensor/pull/1852
* Versioning: Dependencies for FastAPI for Apple M's by @ibraheem-opentensor in https://github.com/opentensor/bittensor/pull/1855
* Retrieving error types from the metadata of the Substrate palette SubtensorModule for the btcli console (logic) by @RomanCh-OT in https://github.com/opentensor/bittensor/pull/1862
* Add version check caching, fix version comparison by @olzhasar-reef in https://github.com/opentensor/bittensor/pull/1835
* Tests: Added coverage for root.py by @ibraheem-opentensor in https://github.com/opentensor/bittensor/pull/1877
* Tests: Added coverage for network.py by @ibraheem-opentensor in https://github.com/opentensor/bittensor/pull/1879
* Tests: extends coverage for overview cmd part 1 by @gus-opentensor in https://github.com/opentensor/bittensor/pull/1873
* Tests: Added coverage for Unstaking by @ibraheem-opentensor in https://github.com/opentensor/bittensor/pull/1878
* Tests: Added coverage for staking by @ibraheem-opentensor in https://github.com/opentensor/bittensor/pull/1837
* Tests: Added coverage for Delegation by @ibraheem-opentensor in https://github.com/opentensor/bittensor/pull/1874
* Updated error message and a test typo. by @thewhaleking in https://github.com/opentensor/bittensor/pull/1871
* fix: deprecated usage of `Balances::transfer` method by @orriin in https://github.com/opentensor/bittensor/pull/1886
* Fix Type Annotation by @opendansor in https://github.com/opentensor/bittensor/pull/1895
* Docstrings updates for list delegate lite feature by @rajkaramchedu in https://github.com/opentensor/bittensor/pull/1890
* Add Pre-commit Checker in scripts. Helps reduce CI calls. by @RomanCh-OT in https://github.com/opentensor/bittensor/pull/1893
* fix get_coldkey_password_from_environment resolving wrong password by @mjurbanski-reef in https://github.com/opentensor/bittensor/pull/1843
* Drop python 3.8 support by @mjurbanski-reef in https://github.com/opentensor/bittensor/pull/1892
* feat: Refactor phase 2 overview cmd & add test cov. Adds factories by @gus-opentensor in https://github.com/opentensor/bittensor/pull/1887

## New Contributors
* @andreea-popescu-reef made their first contribution in https://github.com/opentensor/bittensor/pull/1777
* @thewhaleking made their first contribution in https://github.com/opentensor/bittensor/pull/1823
* @RomanCh-OT made their first contribution in https://github.com/opentensor/bittensor/pull/1826
* @olzhasar-reef made their first contribution in https://github.com/opentensor/bittensor/pull/1835
* @orriin made their first contribution in https://github.com/opentensor/bittensor/pull/1886
* @opendansor made their first contribution in https://github.com/opentensor/bittensor/pull/1895

**Full Changelog**: https://github.com/opentensor/bittensor/compare/v6.12.0...v7.0.0
=======
## 6.12.2 / 2024-05-20

## What's Changed
* Add setting delegate take
* fix: deprecated transfer method usage

**Full Changelog**: https://github.com/opentensor/bittensor/compare/v6.12.1...54eee604c00ac4f04a31d5d7bc663124731a34d8


## 6.12.1 / 2024-05-17

## What's Changed
* Hotfix if the subnet UID is not in the Subnets


**Full Changelog**: https://github.com/opentensor/bittensor/compare/v6.12.0...fd2442db8bb8aad55ced2ac3b748b04ebdc73292


>>>>>>> 41412c20

## 6.12.0 / 2024-04-29

## What's Changed
* Tests: Axon to_string patch import by @ibraheem-opentensor in https://github.com/opentensor/bittensor/pull/1785
* Tests: Extends coverage on Serving extrinsics methods by @ibraheem-opentensor in https://github.com/opentensor/bittensor/pull/1783
* Fix: CVE-2024-24762 FastAPI by @gus-opentensor in https://github.com/opentensor/bittensor/pull/1800
* Fix: CVE-2024-26130 | vulnerability cryptography by @gus-opentensor in https://github.com/opentensor/bittensor/pull/1801
* fix PR templates by @mjurbanski-reef in https://github.com/opentensor/bittensor/pull/1778
* Fix: SNYK-PYTHON-CERTIFI-5805047 | Vulnerability Certifi by @ibraheem-opentensor in https://github.com/opentensor/bittensor/pull/1816
* Tests: Extends test coverage on Registration methods by @ibraheem-opentensor in https://github.com/opentensor/bittensor/pull/1814
* Fix: Wallet overwrite functionality by @ibraheem-opentensor in https://github.com/opentensor/bittensor/pull/1802


**Full Changelog**: https://github.com/opentensor/bittensor/compare/v6.11.0...v6.12.0

## 6.11.0 / 2024-04-11

## What's Changed
* Tests: Adds coverage to subtensor help method & determine_chain_endpoint_and_network by @gus-opentensor in https://github.com/opentensor/bittensor/pull/1761
* [bug fix] Fix import json by @camfairchild in https://github.com/opentensor/bittensor/pull/1759
* Remove context management for substrate in subtensor by @sepehr-opentensor in https://github.com/opentensor/bittensor/pull/1766
* Tests: Extends coverage on axon methods by @gus-opentensor in https://github.com/opentensor/bittensor/pull/1769
* Revert nonce implementation fix by @ifrit98 in https://github.com/opentensor/bittensor/pull/1774
* remove tests from package distribution by @mjurbanski-reef in https://github.com/opentensor/bittensor/pull/1779
* Tests: Extends test coverage on Senate methods by @ibraheem-opentensor in https://github.com/opentensor/bittensor/pull/1781

## New Contributors
* @mjurbanski-reef made their first contribution in https://github.com/opentensor/bittensor/pull/1779
* @ibraheem-opentensor made their first contribution in https://github.com/opentensor/bittensor/pull/1781

**Full Changelog**: https://github.com/opentensor/bittensor/compare/v6.10.1...v6.11.0
## 6.10.1 / 2024-04-05
## What's Changed
* Revert nonce implementation fix #1774: Breaking change needs to telegraphed in next release.

## 6.10.0 / 2024-03-25

## What's Changed
* handle req args by parsing and raising by @ifrit98 in https://github.com/opentensor/bittensor/pull/1733
* Replace wildcard imports with specific imports by @brueningf in https://github.com/opentensor/bittensor/pull/1724
* Logging Refactor by @sepehr-opentensor in https://github.com/opentensor/bittensor/pull/1751
* Update DEBUGGING.md by @e-gons in https://github.com/opentensor/bittensor/pull/1755
* fix: nonce implementation by @GentikSolm in https://github.com/opentensor/bittensor/pull/1754

## New Contributors
* @sepehr-opentensor made their first contribution in https://github.com/opentensor/bittensor/pull/1751
* @e-gons made their first contribution in https://github.com/opentensor/bittensor/pull/1755
* @GentikSolm made their first contribution in https://github.com/opentensor/bittensor/pull/1754

**Full Changelog**: https://github.com/opentensor/bittensor/compare/v6.9.3...v6.10.0

## 6.9.3 / 2024-03-12

## What's Changed
* Release/6.9.2 by @ifrit98 in https://github.com/opentensor/bittensor/pull/1743


**Full Changelog**: https://github.com/opentensor/bittensor/compare/v6.9.2...v6.9.3


## 6.9.2 / 2024-03-08

## What's Changed
* Change error into a warning if not using archive. Impossible to tell if local is lite or full node.


**Full Changelog**: https://github.com/opentensor/bittensor/compare/v6.9.1...v6.9.2


## 6.9.1 / 2024-03-08

## What's Changed
* Hotfix for reversing comparison operator for block checking to raise error if not using archive nodes


**Full Changelog**: https://github.com/opentensor/bittensor/compare/v6.9.0...v6.9.1


## 6.9.0 / 2024-03-07

## What's Changed
* Doc: Updates WalletBalanceCommand docstring by @gus-opentensor in https://github.com/opentensor/bittensor/pull/1716
* feature: metapgraph.py now passing type check by @gus-opentensor in https://github.com/opentensor/bittensor/pull/1721
* fix: Updates `btcli wallet balance --all` to get proper Wallet Name & Coldkey Address sets by @gus-opentensor in https://github.com/opentensor/bittensor/pull/1720
* Feature/prompt set identity on btcli/phil by @ifrit98 in https://github.com/opentensor/bittensor/pull/1719
* Fix: Raises error when exceeding block max on metagraph by @gus-opentensor in https://github.com/opentensor/bittensor/pull/1722
* Release/6.8.2 by @ifrit98 in https://github.com/opentensor/bittensor/pull/1730
* Expands type checking to subtensor by @gus-opentensor in https://github.com/opentensor/bittensor/pull/1731
* Feature: Synapse passing type check by @gus-opentensor in https://github.com/opentensor/bittensor/pull/1725
* bump req for security vulnerability in crpytography by @ifrit98 in https://github.com/opentensor/bittensor/pull/1718
* Fix: proper association with wallet dir and coldkey addr #1739 by @gus-opentensor & @sepehr-opentensor 
* Fixed event lookup on new network added #1741 by @shibshib 

**Full Changelog**: https://github.com/opentensor/bittensor/compare/v6.8.2...v6.9.0


## 6.8.2 / 2024-03-01

## What's Changed
* Set weights fix retry and check mechanism by @ifrit98 in https://github.com/opentensor/bittensor/pull/1729


**Full Changelog**: https://github.com/opentensor/bittensor/compare/v6.8.1...v6.8.2


## 6.8.1 / 2024-02-22

## What's Changed
* Hotfix revert dendrite streaming call to use `synapse.process_streaming_response` func instead of Starlette `iter_any()` from response object.


**Full Changelog**: https://github.com/opentensor/bittensor/compare/v6.8.0...v6.8.1


## 6.8.0 / 2024-02-16

## What's Changed
* Release/6.7.2 by @ifrit98 in https://github.com/opentensor/bittensor/pull/1695
* close synchronosuly on __del__ by @ifrit98 in https://github.com/opentensor/bittensor/pull/1700
* CI: Flake8 by @gus-opentensor in https://github.com/opentensor/bittensor/pull/1701
* logging off switch by @ifrit98 in https://github.com/opentensor/bittensor/pull/1704
* Extrinsic update by @ifrit98 in https://github.com/opentensor/bittensor/pull/1703
* Bittensor shared request layer by @ifrit98 in https://github.com/opentensor/bittensor/pull/1698
* Add no_prompt argument to help printout in https://github.com/opentensor/bittensor/pull/1707 
* Adds mypi typechecking to circleci by @gus-opentensor in https://github.com/opentensor/bittensor/pull/1705 
* Remove set weights ttl now that we have a better extrinsic method by @ifrit98
* Bug fix in overview command for dereg stake with outdated `stake_info` object fields by @ifrit98 in https://github.com/opentensor/bittensor/pull/1712 
* Moves mock wallet creation to temp dir by @gus-opentensor in https://github.com/opentensor/bittensor/pull/1711 


**Full Changelog**: https://github.com/opentensor/bittensor/compare/v6.7.2...v6.8.0


## 6.7.2 / 2024-02-08

## What's Changed
* Release/6.7.1 by @ifrit98 in https://github.com/opentensor/bittensor/pull/1688
* Increases test coverage for cli & chain_data by @gus-opentensor in https://github.com/opentensor/bittensor/pull/1690
* Subtensor/update pysubstrate latest/phil by @ifrit98 in https://github.com/opentensor/bittensor/pull/1684
* Update staging to latest master by @ifrit98 in https://github.com/opentensor/bittensor/pull/1691
* return messages with subtensor extrinsic to set weights by @ifrit98 in https://github.com/opentensor/bittensor/pull/1692
* Logging/debug to trace axon by @ifrit98 in https://github.com/opentensor/bittensor/pull/1694


**Full Changelog**: https://github.com/opentensor/bittensor/compare/v6.7.1...v6.7.2


## 6.7.1 / 2024-02-02

## What's Changed
* Release/6.7.0 by @ifrit98 in https://github.com/opentensor/bittensor/pull/1674
* Eighth (final) docstrings formatting PR by @rajkaramchedu in https://github.com/opentensor/bittensor/pull/1678
* Sixth docstrings formatting PR by @rajkaramchedu in https://github.com/opentensor/bittensor/pull/1676
* Seventh docstrings formatting PR by @rajkaramchedu in https://github.com/opentensor/bittensor/pull/1677
* Update README.md by @unconst in https://github.com/opentensor/bittensor/pull/1679
* Update README.md by @unconst in https://github.com/opentensor/bittensor/pull/1680
* black formatting by @ifrit98 in https://github.com/opentensor/bittensor/pull/1685
* burn -> recycle for public facing code by @ifrit98 in https://github.com/opentensor/bittensor/pull/1681
* Expands test coverage and coverts python unittest classes to pure pytest by @gus-opentensor in https://github.com/opentensor/bittensor/pull/1686
* wrap set weights in a ttl multiprocessing call so we don't hang past TTL by @ifrit98 in https://github.com/opentensor/bittensor/pull/1687

## New Contributors
* @gus-opentensor made their first contribution in https://github.com/opentensor/bittensor/pull/1686

**Full Changelog**: https://github.com/opentensor/bittensor/compare/v6.7.0...v6.7.1



## 6.7.0 / 2024-01-25

## What's Changed
* First docstrings formatting PR by @rajkaramchedu in https://github.com/opentensor/bittensor/pull/1663
* Second docstrings formatting PR by @rajkaramchedu in https://github.com/opentensor/bittensor/pull/1665
* Third docstrings formatting PR by @rajkaramchedu in https://github.com/opentensor/bittensor/pull/1666
* updated mac yaml mac yaml by @dougsillars in https://github.com/opentensor/bittensor/pull/1668
* Fourth docstrings formatting PR by @rajkaramchedu in https://github.com/opentensor/bittensor/pull/1670
* Fifth docstrings formatting PR by @rajkaramchedu in https://github.com/opentensor/bittensor/pull/1671
* ensure branch off from staging and rm old docs by @ifrit98 in https://github.com/opentensor/bittensor/pull/1667
* staging black format fix by @ifrit98 in https://github.com/opentensor/bittensor/pull/1669
* wallet history url for taostats by @ifrit98 in https://github.com/opentensor/bittensor/pull/1672
* take bt.config as a first argument regardless if specified by @ifrit98 in https://github.com/opentensor/bittensor/pull/1664
* Hparams update by @ifrit98 in https://github.com/opentensor/bittensor/pull/1673

## New Contributors
* @rajkaramchedu made their first contribution in https://github.com/opentensor/bittensor/pull/1663
* @dougsillars made their first contribution in https://github.com/opentensor/bittensor/pull/1668

**Full Changelog**: https://github.com/opentensor/bittensor/compare/v6.6.1...v6.7.0


## 6.6.1 / 2024-01-17

## What's Changed
* bittensor README update by @Jackalgirl in https://github.com/opentensor/bittensor/pull/1650
* Bugfix btcli fix args by @ifrit98 in https://github.com/opentensor/bittensor/pull/1654

## New Contributors
* @Jackalgirl made their first contribution in https://github.com/opentensor/bittensor/pull/1650

**Full Changelog**: https://github.com/opentensor/bittensor/compare/v6.6.0...v6.6.1


## 6.6.0 / 2024-01-08

## What's Changed
* Add commitment support to MockSubtensor by @agoncharov-reef in https://github.com/opentensor/bittensor/pull/1635
* don't prenormalize weights in btcli boost/slash by @ifrit98 in https://github.com/opentensor/bittensor/pull/1636
* feat(wallets.py): add wallet history command by @saqib-codes-11 in https://github.com/opentensor/bittensor/pull/1638
* Update taostats link by @mogmachine in https://github.com/opentensor/bittensor/pull/1641
* update wallet history command to right justify and fmt 3 decimal places by @ifrit98 in https://github.com/opentensor/bittensor/pull/1639

## New Contributors
* @agoncharov-reef made their first contribution in https://github.com/opentensor/bittensor/pull/1635
* @saqib-codes-11 made their first contribution in https://github.com/opentensor/bittensor/pull/1638

**Full Changelog**: https://github.com/opentensor/bittensor/compare/v6.5.0...v6.6.0


## 6.5.0 / 2023-12-19

## What's Changed
* Logging/axon handling refactor by @ifrit98 in https://github.com/opentensor/bittensor/pull/1627
* Add decoding to get_commitment helper function to return original value by @ifrit98 in https://github.com/opentensor/bittensor/pull/1630
* don't print subtensor message on cli by @ifrit98 in https://github.com/opentensor/bittensor/pull/1625
* Add tab autocompletion to btcli by @ifrit98 in https://github.com/opentensor/bittensor/pull/1628


**Full Changelog**: https://github.com/opentensor/bittensor/compare/v6.4.4...v6.5.0


## 6.4.4 / 2023-12-14

## What's Changed

* Merge/master642 staging no-ff by @ifrit98 in https://github.com/opentensor/bittensor/pull/1615
* print help message on error for subcommands by @ifrit98 in https://github.com/opentensor/bittensor/pull/1618
* Metadata/commitments by @ifrit98 in https://github.com/opentensor/bittensor/pull/1621

## New Contributors
* @omahs made their first contribution in https://github.com/opentensor/bittensor/pull/1553
* @surcyf123 made their first contribution in https://github.com/opentensor/bittensor/pull/1569

**Full Changelog**: https://github.com/opentensor/bittensor/compare/v6.4.2...v6.4.4


## 6.4.2 / 2023-12-07

## What's Changed
* Fix broken explorer links https://github.com/opentensor/bittensor/pull/1607
* Fix spamming bittensor subtensor logging https://github.com/opentensor/bittensor/pull/1608
* Fix hanging subtensor websocket https://github.com/opentensor/bittensor/pull/1609
* Hparam update to palette: https://github.com/opentensor/bittensor/pull/1612

**Full Changelog**: https://github.com/opentensor/bittensor/compare/v6.4.1...v6.4.2


## 6.4.1 / 2023-12-01

## What's Changed
* add helpful messages to signal coming changes in https://github.com/opentensor/bittensor/pull/1600/commits/86c0c3ccfcd91d0e3ff87f53bdc3e9c5e68661da
* revert default subtensor network to finney in https://github.com/opentensor/bittensor/pull/1600/commits/8c69a3c15cd556384d0309e951f0a9b164dd36cb

**Full Changelog**: https://github.com/opentensor/bittensor/compare/v6.4.0...v6.4.1


## 6.4.0 / 2023-11-29

## What's Changed
* (un)Staking multiple avoid tx limit by @camfairchild in https://github.com/opentensor/bittensor/pull/1244
* additional logging for prometheus by @Eugene-hu in https://github.com/opentensor/bittensor/pull/1246
* Dataset fix by @isabella618033 in https://github.com/opentensor/bittensor/pull/1249
* Grab delegates details from GitHub by @camfairchild in https://github.com/opentensor/bittensor/pull/1245
* Add raw spec for local test and new bins by @camfairchild in https://github.com/opentensor/bittensor/pull/1243
* Fix list_delegates on non-archive nodes by @camfairchild in https://github.com/opentensor/bittensor/pull/1232
* Blacklist fixes + depreciation of old signatures by @Eugene-hu in https://github.com/opentensor/bittensor/pull/1240
* [BIT-636] Change u16 weight normalization to max-upscaling by @opentaco in https://github.com/opentensor/bittensor/pull/1241
* remove duplicate command #1228 by @camfairchild in https://github.com/opentensor/bittensor/pull/1231
* test_forward_priority_2nd_request_timeout fix by @isabella618033 in https://github.com/opentensor/bittensor/pull/1276
* Remove btcli query and btcli set_weights by @camfairchild in https://github.com/opentensor/bittensor/pull/1144
* Merge releases 4.0.0 and 4.0.1 back to staging by @camfairchild in https://github.com/opentensor/bittensor/pull/1306
* Improve development workflow documentation by @quac88 in https://github.com/opentensor/bittensor/pull/1262
* staging updates and fixes by @ifrit98 in https://github.com/opentensor/bittensor/pull/1540
* Add root get_weights command to btcli by @Rubberbandits in https://github.com/opentensor/bittensor/pull/1536
* Fix typo by @steffencruz in https://github.com/opentensor/bittensor/pull/1543
* remove duplicated debug message in dendrite by @ifrit98 in https://github.com/opentensor/bittensor/pull/1544
* Cli fix by @ifrit98 in https://github.com/opentensor/bittensor/pull/1541
* update faucet helpstr by @ifrit98 in https://github.com/opentensor/bittensor/pull/1542
* Added mechanism to sum all delegated tao by @shibshib in https://github.com/opentensor/bittensor/pull/1547
* Dict hash fix by @ifrit98 in https://github.com/opentensor/bittensor/pull/1548
* Release/6.1.0 by @ifrit98 in https://github.com/opentensor/bittensor/pull/1550
* Merge master by @ifrit98 in https://github.com/opentensor/bittensor/pull/1552
* Streaming fix by @ifrit98 in https://github.com/opentensor/bittensor/pull/1551
* Fix typos by @omahs in https://github.com/opentensor/bittensor/pull/1553
* Normalize weights in r get weights table by @camfairchild in https://github.com/opentensor/bittensor/pull/1556
* Dendrite & Synapse updates and fixes by @ifrit98 in https://github.com/opentensor/bittensor/pull/1555
* rm root flag in metagraph by @ifrit98 in https://github.com/opentensor/bittensor/pull/1558
* Max Faucet Runs == 3 by @ifrit98 in https://github.com/opentensor/bittensor/pull/1560
* replace unknown wallet params (chain mismatch) with key values by @ifrit98 in https://github.com/opentensor/bittensor/pull/1559
* Remove PoW registration cli and associated extrinsic by @ifrit98 in https://github.com/opentensor/bittensor/pull/1557
* Add btcli wallet balance by @ifrit98 in https://github.com/opentensor/bittensor/pull/1564
* Dendrite fixes by @ifrit98 in https://github.com/opentensor/bittensor/pull/1561
* Master into staging by @ifrit98 in https://github.com/opentensor/bittensor/pull/1570
* adding logging.exception by @surcyf123 in https://github.com/opentensor/bittensor/pull/1569
* Update network.py by @wildcommunist in https://github.com/opentensor/bittensor/pull/1568
* Subtensor Registry by @Eugene-hu in https://github.com/opentensor/bittensor/pull/1562
* add instructions for upgrading bittensor with outdated version check by @ifrit98 in https://github.com/opentensor/bittensor/pull/1571
* Add identity commands to btcli by @ifrit98 in https://github.com/opentensor/bittensor/pull/1566
* Add set_delegate_take command to btcli by @Rubberbandits in https://github.com/opentensor/bittensor/pull/1563
* Subtensor archive by @ifrit98 in https://github.com/opentensor/bittensor/pull/1575
* Bugfix/list delegates by @ifrit98 in https://github.com/opentensor/bittensor/pull/1577
* don't return result twice in query() by @ifrit98 in https://github.com/opentensor/bittensor/pull/1574
* rename logging.py so doesn't circ import by @ifrit98 in https://github.com/opentensor/bittensor/pull/1572
* add AxonInfo.<to|from>_string() by @ifrit98 in https://github.com/opentensor/bittensor/pull/1565
* don't print __is_set for recursive objects by @ifrit98 in https://github.com/opentensor/bittensor/pull/1573
* Adds docstrings for CLI for Sphynx documentation by @ifrit98 in https://github.com/opentensor/bittensor/pull/1579
* Master 630 into staging by @ifrit98 in https://github.com/opentensor/bittensor/pull/1590
* Registry cost 0.1 tao by @Eugene-hu in https://github.com/opentensor/bittensor/pull/1587
* Add swap_hotkey command to wallet by @ifrit98 in https://github.com/opentensor/bittensor/pull/1580
* Cuda fix by @ifrit98 in https://github.com/opentensor/bittensor/pull/1595
* Feature/local subtensor default by @ifrit98 in https://github.com/opentensor/bittensor/pull/1591
* Boost by @unconst in https://github.com/opentensor/bittensor/pull/1594
* avoid aiohttp <3.9.0 potential security issue by @ifrit98 in https://github.com/opentensor/bittensor/pull/1597
* update bittensor docstrings (overhaul) by @ifrit98 in https://github.com/opentensor/bittensor/pull/1592

## New Contributors
* @omahs made their first contribution in https://github.com/opentensor/bittensor/pull/1553
* @surcyf123 made their first contribution in https://github.com/opentensor/bittensor/pull/1569

**Full Changelog**: https://github.com/opentensor/bittensor/compare/v6.0.1...v6.4.0


## 6.3.0 / 2023-11-16

## What's Changed
* (un)Staking multiple avoid tx limit by @camfairchild in https://github.com/opentensor/bittensor/pull/1244
* additional logging for prometheus by @Eugene-hu in https://github.com/opentensor/bittensor/pull/1246
* Dataset fix by @isabella618033 in https://github.com/opentensor/bittensor/pull/1249
* Grab delegates details from GitHub by @camfairchild in https://github.com/opentensor/bittensor/pull/1245
* Add raw spec for local test and new bins by @camfairchild in https://github.com/opentensor/bittensor/pull/1243
* Fix list_delegates on non-archive nodes by @camfairchild in https://github.com/opentensor/bittensor/pull/1232
* Blacklist fixes + depreciation of old signatures by @Eugene-hu in https://github.com/opentensor/bittensor/pull/1240
* [BIT-636] Change u16 weight normalization to max-upscaling by @opentaco in https://github.com/opentensor/bittensor/pull/1241
* remove duplicate command #1228 by @camfairchild in https://github.com/opentensor/bittensor/pull/1231
* test_forward_priority_2nd_request_timeout fix by @isabella618033 in https://github.com/opentensor/bittensor/pull/1276
* Remove btcli query and btcli set_weights by @camfairchild in https://github.com/opentensor/bittensor/pull/1144
* Merge releases 4.0.0 and 4.0.1 back to staging by @camfairchild in https://github.com/opentensor/bittensor/pull/1306
* Improve development workflow documentation by @quac88 in https://github.com/opentensor/bittensor/pull/1262
* staging updates and fixes by @ifrit98 in https://github.com/opentensor/bittensor/pull/1540
* Add root get_weights command to btcli by @Rubberbandits in https://github.com/opentensor/bittensor/pull/1536
* Fix typo by @steffencruz in https://github.com/opentensor/bittensor/pull/1543
* remove duplicated debug message in dendrite by @ifrit98 in https://github.com/opentensor/bittensor/pull/1544
* Cli fix by @ifrit98 in https://github.com/opentensor/bittensor/pull/1541
* update faucet helpstr by @ifrit98 in https://github.com/opentensor/bittensor/pull/1542
* Added mechanism to sum all delegated tao by @shibshib in https://github.com/opentensor/bittensor/pull/1547
* Dict hash fix by @ifrit98 in https://github.com/opentensor/bittensor/pull/1548
* Release/6.1.0 by @ifrit98 in https://github.com/opentensor/bittensor/pull/1550
* Merge master by @ifrit98 in https://github.com/opentensor/bittensor/pull/1552
* Streaming fix by @ifrit98 in https://github.com/opentensor/bittensor/pull/1551
* Fix typos by @omahs in https://github.com/opentensor/bittensor/pull/1553
* Normalize weights in r get weights table by @camfairchild in https://github.com/opentensor/bittensor/pull/1556
* Dendrite & Synapse updates and fixes by @ifrit98 in https://github.com/opentensor/bittensor/pull/1555
* rm root flag in metagraph by @ifrit98 in https://github.com/opentensor/bittensor/pull/1558
* Max Faucet Runs == 3 by @ifrit98 in https://github.com/opentensor/bittensor/pull/1560
* replace unknown wallet params (chain mismatch) with key values by @ifrit98 in https://github.com/opentensor/bittensor/pull/1559
* Remove PoW registration cli and associated extrinsic by @ifrit98 in https://github.com/opentensor/bittensor/pull/1557
* Add btcli wallet balance by @ifrit98 in https://github.com/opentensor/bittensor/pull/1564
* Dendrite fixes by @ifrit98 in https://github.com/opentensor/bittensor/pull/1561
* Release/6.2.0 by @ifrit98 in https://github.com/opentensor/bittensor/pull/1567
* Master into staging by @ifrit98 in https://github.com/opentensor/bittensor/pull/1570
* adding logging.exception by @surcyf123 in https://github.com/opentensor/bittensor/pull/1569
* Update network.py by @wildcommunist in https://github.com/opentensor/bittensor/pull/1568
* Subtensor Registry by @Eugene-hu in https://github.com/opentensor/bittensor/pull/1562
* add instructions for upgrading bittensor with outdated version check by @ifrit98 in https://github.com/opentensor/bittensor/pull/1571
* Add identity commands to btcli by @ifrit98 in https://github.com/opentensor/bittensor/pull/1566
* Add set_delegate_take command to btcli by @Rubberbandits in https://github.com/opentensor/bittensor/pull/1563
* Subtensor archive by @ifrit98 in https://github.com/opentensor/bittensor/pull/1575
* Bugfix/list delegates by @ifrit98 in https://github.com/opentensor/bittensor/pull/1577
* don't return result twice in query() by @ifrit98 in https://github.com/opentensor/bittensor/pull/1574
* rename logging.py so doesn't circ import by @ifrit98 in https://github.com/opentensor/bittensor/pull/1572
* add AxonInfo.<to|from>_string() by @ifrit98 in https://github.com/opentensor/bittensor/pull/1565
* don't print __is_set for recursive objects by @ifrit98 in https://github.com/opentensor/bittensor/pull/1573

## New Contributors
* @omahs made their first contribution in https://github.com/opentensor/bittensor/pull/1553
* @surcyf123 made their first contribution in https://github.com/opentensor/bittensor/pull/1569

**Full Changelog**: https://github.com/opentensor/bittensor/compare/v6.0.1...v6.3.0


## 6.2.0 / 2023-10-30

## What's Changed
* (un)Staking multiple avoid tx limit by @camfairchild in https://github.com/opentensor/bittensor/pull/1244
* additional logging for prometheus by @Eugene-hu in https://github.com/opentensor/bittensor/pull/1246
* Dataset fix by @isabella618033 in https://github.com/opentensor/bittensor/pull/1249
* Grab delegates details from GitHub by @camfairchild in https://github.com/opentensor/bittensor/pull/1245
* Add raw spec for local test and new bins by @camfairchild in https://github.com/opentensor/bittensor/pull/1243
* Fix list_delegates on non-archive nodes by @camfairchild in https://github.com/opentensor/bittensor/pull/1232
* Blacklist fixes + depreciation of old signatures by @Eugene-hu in https://github.com/opentensor/bittensor/pull/1240
* [BIT-636] Change u16 weight normalization to max-upscaling by @opentaco in https://github.com/opentensor/bittensor/pull/1241
* remove duplicate command #1228 by @camfairchild in https://github.com/opentensor/bittensor/pull/1231
* test_forward_priority_2nd_request_timeout fix by @isabella618033 in https://github.com/opentensor/bittensor/pull/1276
* Remove btcli query and btcli set_weights by @camfairchild in https://github.com/opentensor/bittensor/pull/1144
* Merge releases 4.0.0 and 4.0.1 back to staging by @camfairchild in https://github.com/opentensor/bittensor/pull/1306
* Improve development workflow documentation by @quac88 in https://github.com/opentensor/bittensor/pull/1262
* staging updates and fixes by @ifrit98 in https://github.com/opentensor/bittensor/pull/1540
* Add root get_weights command to btcli by @Rubberbandits in https://github.com/opentensor/bittensor/pull/1536
* Fix typo by @steffencruz in https://github.com/opentensor/bittensor/pull/1543
* remove duplicated debug message in dendrite by @ifrit98 in https://github.com/opentensor/bittensor/pull/1544
* Cli fix by @ifrit98 in https://github.com/opentensor/bittensor/pull/1541
* update faucet helpstr by @ifrit98 in https://github.com/opentensor/bittensor/pull/1542
* Added mechanism to sum all delegated tao by @shibshib in https://github.com/opentensor/bittensor/pull/1547
* Dict hash fix by @ifrit98 in https://github.com/opentensor/bittensor/pull/1548
* Release/6.1.0 by @ifrit98 in https://github.com/opentensor/bittensor/pull/1550
* Merge master by @ifrit98 in https://github.com/opentensor/bittensor/pull/1552
* Streaming fix by @ifrit98 in https://github.com/opentensor/bittensor/pull/1551
* Fix typos by @omahs in https://github.com/opentensor/bittensor/pull/1553
* Normalize weights in r get weights table by @camfairchild in https://github.com/opentensor/bittensor/pull/1556
* Dendrite & Synapse updates and fixes by @ifrit98 in https://github.com/opentensor/bittensor/pull/1555
* rm root flag in metagraph by @ifrit98 in https://github.com/opentensor/bittensor/pull/1558
* Max Faucet Runs == 3 by @ifrit98 in https://github.com/opentensor/bittensor/pull/1560
* replace unknown wallet params (chain mismatch) with key values by @ifrit98 in https://github.com/opentensor/bittensor/pull/1559
* Remove PoW registration cli and associated extrinsic by @ifrit98 in https://github.com/opentensor/bittensor/pull/1557
* Add btcli wallet balance by @ifrit98 in https://github.com/opentensor/bittensor/pull/1564
* Dendrite fixes by @ifrit98 in https://github.com/opentensor/bittensor/pull/1561

## New Contributors
* @omahs made their first contribution in https://github.com/opentensor/bittensor/pull/1553

**Full Changelog**: https://github.com/opentensor/bittensor/compare/v6.0.1...v6.2.0


## 6.1.0 / 2023-10-17

## What's Changed
* (un)Staking multiple avoid tx limit by @camfairchild in https://github.com/opentensor/bittensor/pull/1244
* additional logging for prometheus by @Eugene-hu in https://github.com/opentensor/bittensor/pull/1246
* Dataset fix by @isabella618033 in https://github.com/opentensor/bittensor/pull/1249
* Grab delegates details from GitHub by @camfairchild in https://github.com/opentensor/bittensor/pull/1245
* Add raw spec for local test and new bins by @camfairchild in https://github.com/opentensor/bittensor/pull/1243
* Fix list_delegates on non-archive nodes by @camfairchild in https://github.com/opentensor/bittensor/pull/1232
* Blacklist fixes + depreciation of old signatures by @Eugene-hu in https://github.com/opentensor/bittensor/pull/1240
* [BIT-636] Change u16 weight normalization to max-upscaling by @opentaco in https://github.com/opentensor/bittensor/pull/1241
* remove duplicate command #1228 by @camfairchild in https://github.com/opentensor/bittensor/pull/1231
* test_forward_priority_2nd_request_timeout fix by @isabella618033 in https://github.com/opentensor/bittensor/pull/1276
* Remove btcli query and btcli set_weights by @camfairchild in https://github.com/opentensor/bittensor/pull/1144
* Merge releases 4.0.0 and 4.0.1 back to staging by @camfairchild in https://github.com/opentensor/bittensor/pull/1306
* Improve development workflow documentation by @quac88 in https://github.com/opentensor/bittensor/pull/1262
* staging updates and fixes by @ifrit98 in https://github.com/opentensor/bittensor/pull/1540
* Add root get_weights command to btcli by @Rubberbandits in https://github.com/opentensor/bittensor/pull/1536
* Fix typo by @steffencruz in https://github.com/opentensor/bittensor/pull/1543
* remove duplicated debug message in dendrite by @ifrit98 in https://github.com/opentensor/bittensor/pull/1544
* Cli fix by @ifrit98 in https://github.com/opentensor/bittensor/pull/1541
* update faucet helpstr by @ifrit98 in https://github.com/opentensor/bittensor/pull/1542
* Added mechanism to sum all delegated tao by @shibshib in https://github.com/opentensor/bittensor/pull/1547
* Dict hash fix by @ifrit98 in https://github.com/opentensor/bittensor/pull/1548


**Full Changelog**: https://github.com/opentensor/bittensor/compare/v6.0.1...v6.1.0


## 6.0.1 / 2023-10-02

## What's Changed
* Fix requirements/prod.txt, we had a bad format dependency not allowed by PyPi by @eduardogr in https://github.com/opentensor/bittensor/pull/1537


**Full Changelog**: https://github.com/opentensor/bittensor/compare/v6.0.0...v6.0.1


## 6.0.0 / 2023-10-02

## What's Changed
* - Adjusted blacklist argument default to False by @Inquinim in https://github.com/opentensor/bittensor/pull/1448
* Release/5.3.1 by @camfairchild in https://github.com/opentensor/bittensor/pull/1444
* Release/5.3.2 by @ifrit98 in https://github.com/opentensor/bittensor/pull/1462
* [hotfix] Release v5.3.3 by @camfairchild in https://github.com/opentensor/bittensor/pull/1467
* Update README.md by @unconst in https://github.com/opentensor/bittensor/pull/1477
* Release/5.3.4 by @ifrit98 in https://github.com/opentensor/bittensor/pull/1483
* Revolution by @unconst in https://github.com/opentensor/bittensor/pull/1450


**Full Changelog**: https://github.com/opentensor/bittensor/compare/v5.3.0...v6.0.0


## 6.0.1 / 2023-10-02

## What's Changed
* Fix requirements/prod.txt, we had a bad format dependency not allowed by PyPi by @eduardogr in https://github.com/opentensor/bittensor/pull/1537


**Full Changelog**: https://github.com/opentensor/bittensor/compare/v6.0.0...v6.0.1


## 5.3.4 / 2023-08-16

# What's Changed
* Removes miniupnpc by @ifrit98 (completely unused and requires a sudo install)
* Fixes blacklist vpermit_required by @inquinim e80d3d5
* Add try/except and timeout to version checking with exception handles by @ifrit98 a6a89fd
* Further updates CONTRIBUTING.md and DEVELOPMENT_WORKFLOW.md by @gitphantomman 3fefdbb
* Adds automatic compatibility checks to circleci for all major python3 supported versions. add checks by @ifrit98 #1484

**Full Changelog**: https://github.com/opentensor/bittensor/compare/v5.3.3...v5.3.4


## 5.3.3 / 2023-07-26

## What's Changed
* Remove datasets requirement by @camfairchild in 2eabf0002b01
* Relax bittensor-* requirements by @camfairchild in da9300ba5b2


**Full Changelog**: https://github.com/opentensor/bittensor/compare/v5.3.2...v5.3.3


## 5.3.2 / 2023-07-25

## What's Changed
* Btlm miner by @shibshib in https://github.com/opentensor/bittensor/pull/1463
* Don't finalize set_weights ext by @camfairchild in https://github.com/opentensor/bittensor/pull/1461
* Faster overview pull by @camfairchild in https://github.com/opentensor/bittensor/pull/1464
* Contrib revamp by @ifrit98 in https://github.com/opentensor/bittensor/pull/1456
* fix torch typehint on some neurons BT-1329 by @camfairchild in https://github.com/opentensor/bittensor/pull/1460
* bump bittensor-wallet version to 0.0.5

**Full Changelog**: https://github.com/opentensor/bittensor/compare/v5.3.1...v5.3.2


## 5.3.1 / 2023-07-06

 ## What's Changed
 * bump bittensor-wallet req, update cryptography security req by @@ifrit98 in [91d13b0](https://github.com/opentensor/bittensor/commit/91d13b0fa711621cbf823708d4368b1b387e42c4)
 * Fixes Discord Link Issue #1442  by @camfairchild in [54d6248](https://github.com/opentensor/bittensor/commit/54d62487d4cb59e0b5edcd53acdca013108d155b)
 * move mocks to bittensor_wallet package by @camfairchild in https://github.com/opentensor/bittensor/pull/1441
 * Bump bittensor-wallet version to 0.0.4

 **Full Changelog**: https://github.com/opentensor/bittensor/compare/v5.3.0...v5.3.1

## 5.3.0 / 2023-07-04

## What's Changed
* [BIT-351] Ask for wallet name on btcli unstake by @camfairchild in https://github.com/opentensor/bittensor/pull/1387
* Fix tests using pure-Python MockSubtensor by @camfairchild in https://github.com/opentensor/bittensor/pull/1349
* Update README.md by @mostimasblunderbuss in https://github.com/opentensor/bittensor/pull/1397
* Update authint version by @ifrit98 in https://github.com/opentensor/bittensor/pull/1395
* Fix subtensor factory integration test by @camfairchild in https://github.com/opentensor/bittensor/pull/1400
* Remove neurons by @ifrit98 in https://github.com/opentensor/bittensor/pull/1389
* Merge pull request #1394 from opentensor/fix_axon_requests by @ifrit98 in https://github.com/opentensor/bittensor/pull/1406
* remove hotkey from proto and dendrite by @ifrit98 in https://github.com/opentensor/bittensor/pull/1407
* Weight Utils fix by @mrseeker in https://github.com/opentensor/bittensor/pull/1372
* Extract config to new package by @camfairchild in https://github.com/opentensor/bittensor/pull/1401
* Extract wallet by @camfairchild in https://github.com/opentensor/bittensor/pull/1403
* BTCli integration with new governance protocol by @Rubberbandits in https://github.com/opentensor/bittensor/pull/1398
* Reverting unnecessary commits for next release. by @camfairchild in https://github.com/opentensor/bittensor/pull/1415
* Extract wallet and config by @camfairchild in https://github.com/opentensor/bittensor/pull/1411

## New Contributors
* @mostimasblunderbuss made their first contribution in https://github.com/opentensor/bittensor/pull/1397

**Full Changelog**: https://github.com/opentensor/bittensor/compare/v5.2.0...v5.3.0


## 5.2.0 / 2023-06-28

## What's Changed
* add default 1024 max stake limit for querying UIDs with vpermit. by @ifrit98 in https://github.com/opentensor/bittensor/pull/1379
* Fixes validator permit issue seen on master by @unconst in https://github.com/opentensor/bittensor/pull/1381
* Added conda environment by @shibshib in https://github.com/opentensor/bittensor/pull/1386
* Update package requirements (hotfix) by @ifrit98 in https://github.com/opentensor/bittensor/pull/1385
* Merge master into new_staging by @ifrit98 in https://github.com/opentensor/bittensor/pull/1388
* Fix axon requests signature using metadata by @unconst in https://github.com/opentensor/bittensor/pull/1394
* Governance Protocol Release by @Rubberbandits in https://github.com/opentensor/bittensor/pull/1414


**Full Changelog**: https://github.com/opentensor/bittensor/compare/v5.1.0...v5.2.0


## 5.1.0 / 2023-05-30

## What's Changed
* update readme by @unconst in https://github.com/opentensor/bittensor/pull/1344
* Reset scores for validators by @adriansmares in https://github.com/opentensor/bittensor/pull/1359


**Full Changelog**: https://github.com/opentensor/bittensor/compare/v5.0.0...v5.1.0


## 5.0.0 / 2023-05-17

**Full Changelog**: https://github.com/opentensor/bittensor/compare/v4.0.1...v5.0.0


## 4.0.1 / 2023-04-21

* Fix btcli my_delegates bug by @camfairchild in ef32a4da0d0827ab5977af1454d66ffe97cbc572
* Fix endpoint protocol check bug by @camfairchild and @Eugene-hu in https://github.com/opentensor/bittensor/pull/1296
* Fix changelog script and perms by @camfairchild in f5e7f1e9e9717d229fdec6875fdb9a3051c4bd6b and 1aed09a162ef0fe4d9def2faf261b15dc4c1fa8d

**Full Changelog**: https://github.com/opentensor/bittensor/compare/v4.0.0...v4.0.1


## 4.0.0 / 2023-04-20

## What's Changed
* add mnrv-ai to delegates.json by @SFuller4 in https://github.com/opentensor/bittensor/pull/1226
* Update delegates list by @adriansmares in https://github.com/opentensor/bittensor/pull/1225
* Update delegates.json by @whiterhinoTAO in https://github.com/opentensor/bittensor/pull/1230
* Hotfix - Cli unstake fix by @Eugene-hu in https://github.com/opentensor/bittensor/pull/1233
* Fix permissions for release github script by @eduardogr in https://github.com/opentensor/bittensor/pull/1224
* Staging into Release branch by @camfairchild in https://github.com/opentensor/bittensor/pull/1275
* Remove codecov by @camfairchild in https://github.com/opentensor/bittensor/pull/1282
* Use alt new preseal by @camfairchild in https://github.com/opentensor/bittensor/pull/1269

## New Contributors
* @SFuller4 made their first contribution in https://github.com/opentensor/bittensor/pull/1226
* @whiterhinoTAO made their first contribution in https://github.com/opentensor/bittensor/pull/1230

**Full Changelog**: https://github.com/opentensor/bittensor/compare/v3.7.0...v4.0.0


## 3.6.3 / 2023-01-21

## What's Changed
* [hotfix][3.6.3] Fixing no version checking by @eduardogr in https://github.com/opentensor/bittensor/pull/1063


**Full Changelog**: https://github.com/opentensor/bittensor/compare/v3.6.2...v3.6.3


## 3.6.2 / 2023-01-19

## What's Changed
* Hotfix/3.6.2/validator logit parameters by @Eugene-hu in https://github.com/opentensor/bittensor/pull/1057


**Full Changelog**: https://github.com/opentensor/bittensor/compare/v3.6.1...v3.6.2


## 3.6.1 / 2022-12-21

## What's Changed
* V3.6.0 nobunaga merge by @Eugene-hu in https://github.com/opentensor/bittensor/pull/1028
* Integration dendrite test fixes by @Eugene-hu in https://github.com/opentensor/bittensor/pull/1029
* Adding 3.6.0 release notes to CHANGELOG by @eduardogr in https://github.com/opentensor/bittensor/pull/1032
* [BIT-612] Validator robustness improvements by @opentaco in https://github.com/opentensor/bittensor/pull/1034
* [Hotfix 3.6.1] Validator robustness by @opentaco in https://github.com/opentensor/bittensor/pull/1035


**Full Changelog**: https://github.com/opentensor/bittensor/compare/v3.6.0...v3.6.1


## 3.6.0 / 2022-12-13

## What's Changed
* Removal of dendrite multiprocessing by @Eugene-hu in https://github.com/opentensor/bittensor/pull/1017
* Merging back 3.5.1 fix to nobunaga by @eduardogr in https://github.com/opentensor/bittensor/pull/1018
* Release/3.5.0 post release by @eduardogr in https://github.com/opentensor/bittensor/pull/1010
* Fixes issue with --neuron.no_set_weights by @camfairchild in https://github.com/opentensor/bittensor/pull/1020
* Removing GitHub workflow push docker by @eduardogr in https://github.com/opentensor/bittensor/pull/1011
* [Fix] fix max stake for single by @camfairchild in https://github.com/opentensor/bittensor/pull/996
* [Feature] mention balance if not no prompt by @camfairchild in https://github.com/opentensor/bittensor/pull/995
* Add signature v2 format by @adriansmares in https://github.com/opentensor/bittensor/pull/983
* Improving the way we manage requirements by @eduardogr in https://github.com/opentensor/bittensor/pull/1003
* [BIT-601] Scaling law on EMA loss by @opentaco in https://github.com/opentensor/bittensor/pull/1022
* [BIT-602] Update scaling power from subtensor by @opentaco in https://github.com/opentensor/bittensor/pull/1027
* Release 3.6.0 by @eduardogr in https://github.com/opentensor/bittensor/pull/1023

## New Contributors
* @adriansmares made their first contribution in https://github.com/opentensor/bittensor/pull/976

**Full Changelog**: https://github.com/opentensor/bittensor/compare/v3.5.1...v3.6.0


## 3.5.1 / 2022-11-24

## What's Changed
* [hotfix] pin scalecodec lower by @camfairchild in https://github.com/opentensor/bittensor/pull/1013


**Full Changelog**: https://github.com/opentensor/bittensor/compare/v3.5.0...v3.5.1

## 3.5.0 / 2022-11-24

## What's Changed

- [Fix] allow synapse all (https://github.com/opentensor/bittensor/pull/988)
  - allow set synapse All using flag
  - add test
  - use dot get
  
- [Feature] Mark registration threads as daemons (https://github.com/opentensor/bittensor/pull/998)
  - make solver processes daemons

- [Feature] Validator debug response table (https://github.com/opentensor/bittensor/pull/999)
  - Add response table to validator debugging

- [Feature] Validator weight setting improvements (https://github.com/opentensor/bittensor/pull/1000)
  - Remove responsive prioritization from validator weight calculation
  - Move metagraph_sync just before weight setting
  - Add metagraph register to validator
  - Update validator epoch conditions
  - Log epoch while condition details
  - Consume validator nucleus UID queue fully
  - Increase synergy table display precision
  - Round before casting to int in phrase_cross_entropy
- small fix for changelog and version by @Eugene-hu in https://github.com/opentensor/bittensor/pull/993
- release/3.5.0 by @eduardogr in https://github.com/opentensor/bittensor/pull/1006

**Full Changelog**: https://github.com/opentensor/bittensor/compare/v3.4.3...v3.5.0


## 3.4.3 / 2022-11-15

## What's Changed
* [Hotfix] Synapse security update by @opentaco in https://github.com/opentensor/bittensor/pull/991


**Full Changelog**: https://github.com/opentensor/bittensor/compare/v3.4.2...v3.4.3

## 3.4.2 / 2022-11-09

## What's Changed
* Adding 3.4.0 changelog to CHANGELOG.md by @eduardogr in https://github.com/opentensor/bittensor/pull/953
* Release 3.4.2 by @unconst in https://github.com/opentensor/bittensor/pull/970


**Full Changelog**: https://github.com/opentensor/bittensor/compare/v3.4.1...v3.4.2

## 3.4.1 / 2022-10-13

## What's Changed
* [Hotfix] Fix CUDA Reg update block by @camfairchild in https://github.com/opentensor/bittensor/pull/954


**Full Changelog**: https://github.com/opentensor/bittensor/compare/v3.4.0...v3.4.1

## 3.4.0 / 2022-10-13

## What's Changed
* Parameters update by @Eugene-hu  #936 
* Bittensor Generate by @unconst  #941 
* Prometheus by @unconst  #928 
* [Tooling][Release] Adding release script by @eduardogr in https://github.com/opentensor/bittensor/pull/948


**Full Changelog**: https://github.com/opentensor/bittensor/compare/v3.3.4...v3.4.0


## 3.3.4 / 2022-10-03

### What's Changed
* [hot-fix] fix indent again. add test by @camfairchild in https://github.com/opentensor/bittensor/pull/907
* Delete old gitbooks by @quac88 in https://github.com/opentensor/bittensor/pull/924
* Release/3.3.4 by @Eugene-hu in https://github.com/opentensor/bittensor/pull/927

### New Contributors
* @quac88 made their first contribution in https://github.com/opentensor/bittensor/pull/924

**Full Changelog**: https://github.com/opentensor/bittensor/compare/v3.3.3...v3.3.4


## 3.3.3 / 2022-09-06

### What's Changed
* [feature] cpu register faster by @camfairchild in https://github.com/opentensor/bittensor/pull/854
* [hotfix] fix flags for multiproc register limit by @camfairchild in https://github.com/opentensor/bittensor/pull/876
* Fix/diff unpack bit shift by @camfairchild in https://github.com/opentensor/bittensor/pull/878
* [Feature] [cubit] CUDA registration solver by @camfairchild in https://github.com/opentensor/bittensor/pull/868
* Fix/move overview args to cli by @camfairchild in https://github.com/opentensor/bittensor/pull/867
* Add/address CUDA reg changes by @camfairchild in https://github.com/opentensor/bittensor/pull/879
* [Fix] --help command by @camfairchild in https://github.com/opentensor/bittensor/pull/884
* Validator hotfix min allowed weights by @Eugene-hu in https://github.com/opentensor/bittensor/pull/885
* [BIT-552] Validator improvements (nucleus permute, synergy avg) by @opentaco in https://github.com/opentensor/bittensor/pull/889
* Bit 553 bug fixes by @isabella618033 in https://github.com/opentensor/bittensor/pull/886
* add check to add ws:// if needed by @camfairchild in https://github.com/opentensor/bittensor/pull/896
* [BIT-572] Exclude lowest quantile from weight setting by @opentaco in https://github.com/opentensor/bittensor/pull/895
* [BIT-573] Improve validator epoch and responsives handling by @opentaco in https://github.com/opentensor/bittensor/pull/901
* Nobunaga Release V3.3.3 by @Eugene-hu in https://github.com/opentensor/bittensor/pull/899


**Full Changelog**: https://github.com/opentensor/bittensor/compare/v3.3.2...v3.3.3

## 3.3.2 / 2022-08-18

### SynapseType fix in dendrite
### What's Changed
* SynapseType fix in dendrite by @robertalanm in https://github.com/opentensor/bittensor/pull/874

**Full Changelog**: https://github.com/opentensor/bittensor/compare/v3.3.1...v3.3.2

## 3.3.1 / 2022-08-17

### What's Changed
* [hotfix] Fix GPU reg bug. bad indent by @camfairchild in https://github.com/opentensor/bittensor/pull/883

**Full Changelog**: https://github.com/opentensor/bittensor/compare/v3.3.0...v3.3.1

## 3.3.0 / 2022-08-16

### CUDA registration
This release adds the ability to complete the registration using a CUDA-capable device.   
See https://github.com/opentensor/cubit/releases/tag/v1.0.5 for the required `cubit` v1.0.5 release

Also a few bug fixes for the CLI

### What's Changed
* [hotfix] fix flags for run command, fix hotkeys flag for overview, and [feature] CUDA reg by @camfairchild in https://github.com/opentensor/bittensor/pull/877

**Full Changelog**: https://github.com/opentensor/bittensor/compare/v3.2.0...v3.3.0

## 3.2.0 / 2022-08-12

### Validator saving and responsive-priority weight-setting

### What's Changed
* [BIT-540] Choose responsive UIDs for setting weights in validator + validator save/load by @opentaco in https://github.com/opentensor/bittensor/pull/872

**Full Changelog**: https://github.com/opentensor/bittensor/compare/v3.1.0...v3.2.0

## 3.1.0 / 2022-08-11

### Optimizing multi-processed CPU registration
This release refactors the registration code for CPU registration to improve solving performance.

### What's Changed
* [feature] cpu register faster (#854) by @camfairchild in https://github.com/opentensor/bittensor/pull/875

**Full Changelog**: https://github.com/opentensor/bittensor/compare/v3.0.0...v3.1.0

## 3.0.0 / 2022-08-08

### Synapse update

## 
<|MERGE_RESOLUTION|>--- conflicted
+++ resolved
@@ -1,6 +1,5 @@
 # Changelog
 
-<<<<<<< HEAD
 ## 7.0.0 / 2024-05-17
 
 ## What's Changed
@@ -45,7 +44,6 @@
 * @opendansor made their first contribution in https://github.com/opentensor/bittensor/pull/1895
 
 **Full Changelog**: https://github.com/opentensor/bittensor/compare/v6.12.0...v7.0.0
-=======
 ## 6.12.2 / 2024-05-20
 
 ## What's Changed
@@ -64,7 +62,6 @@
 **Full Changelog**: https://github.com/opentensor/bittensor/compare/v6.12.0...fd2442db8bb8aad55ced2ac3b748b04ebdc73292
 
 
->>>>>>> 41412c20
 
 ## 6.12.0 / 2024-04-29
 
@@ -156,8 +153,8 @@
 * Expands type checking to subtensor by @gus-opentensor in https://github.com/opentensor/bittensor/pull/1731
 * Feature: Synapse passing type check by @gus-opentensor in https://github.com/opentensor/bittensor/pull/1725
 * bump req for security vulnerability in crpytography by @ifrit98 in https://github.com/opentensor/bittensor/pull/1718
-* Fix: proper association with wallet dir and coldkey addr #1739 by @gus-opentensor & @sepehr-opentensor 
-* Fixed event lookup on new network added #1741 by @shibshib 
+* Fix: proper association with wallet dir and coldkey addr #1739 by @gus-opentensor & @sepehr-opentensor
+* Fixed event lookup on new network added #1741 by @shibshib
 
 **Full Changelog**: https://github.com/opentensor/bittensor/compare/v6.8.2...v6.9.0
 
@@ -189,11 +186,11 @@
 * logging off switch by @ifrit98 in https://github.com/opentensor/bittensor/pull/1704
 * Extrinsic update by @ifrit98 in https://github.com/opentensor/bittensor/pull/1703
 * Bittensor shared request layer by @ifrit98 in https://github.com/opentensor/bittensor/pull/1698
-* Add no_prompt argument to help printout in https://github.com/opentensor/bittensor/pull/1707 
-* Adds mypi typechecking to circleci by @gus-opentensor in https://github.com/opentensor/bittensor/pull/1705 
+* Add no_prompt argument to help printout in https://github.com/opentensor/bittensor/pull/1707
+* Adds mypi typechecking to circleci by @gus-opentensor in https://github.com/opentensor/bittensor/pull/1705
 * Remove set weights ttl now that we have a better extrinsic method by @ifrit98
-* Bug fix in overview command for dereg stake with outdated `stake_info` object fields by @ifrit98 in https://github.com/opentensor/bittensor/pull/1712 
-* Moves mock wallet creation to temp dir by @gus-opentensor in https://github.com/opentensor/bittensor/pull/1711 
+* Bug fix in overview command for dereg stake with outdated `stake_info` object fields by @ifrit98 in https://github.com/opentensor/bittensor/pull/1712
+* Moves mock wallet creation to temp dir by @gus-opentensor in https://github.com/opentensor/bittensor/pull/1711
 
 
 **Full Changelog**: https://github.com/opentensor/bittensor/compare/v6.7.2...v6.8.0
@@ -756,7 +753,7 @@
   - allow set synapse All using flag
   - add test
   - use dot get
-  
+
 - [Feature] Mark registration threads as daemons (https://github.com/opentensor/bittensor/pull/998)
   - make solver processes daemons
 
@@ -806,9 +803,9 @@
 ## 3.4.0 / 2022-10-13
 
 ## What's Changed
-* Parameters update by @Eugene-hu  #936 
-* Bittensor Generate by @unconst  #941 
-* Prometheus by @unconst  #928 
+* Parameters update by @Eugene-hu  #936
+* Bittensor Generate by @unconst  #941
+* Prometheus by @unconst  #928
 * [Tooling][Release] Adding release script by @eduardogr in https://github.com/opentensor/bittensor/pull/948
 
 
@@ -867,7 +864,7 @@
 ## 3.3.0 / 2022-08-16
 
 ### CUDA registration
-This release adds the ability to complete the registration using a CUDA-capable device.   
+This release adds the ability to complete the registration using a CUDA-capable device.
 See https://github.com/opentensor/cubit/releases/tag/v1.0.5 for the required `cubit` v1.0.5 release
 
 Also a few bug fixes for the CLI
@@ -900,4 +897,4 @@
 
 ### Synapse update
 
-## 
+##
