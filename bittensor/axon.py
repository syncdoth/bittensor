--- conflicted
+++ resolved
@@ -565,15 +565,6 @@
         )  # Use 'default_verify' if 'verify_fn' is None
         self.forward_fns[request_name] = forward_fn
 
-<<<<<<< HEAD
-=======
-        # Parse required hash fields from the forward function protocol defaults
-        required_hash_fields = request_class.__dict__["model_fields"][
-            "required_hash_fields"
-        ].default
-        self.required_hash_fields[request_name] = required_hash_fields
-
->>>>>>> 96532719
         return self
 
     @classmethod
