# The MIT License (MIT)
# Copyright © 2021 Yuma Rao
# Copyright © 2022-2023 Opentensor Foundation
# Copyright © 2023 Opentensor Technologies Inc

# Permission is hereby granted, free of charge, to any person obtaining a copy of this software and associated
# documentation files (the “Software”), to deal in the Software without restriction, including without limitation
# the rights to use, copy, modify, merge, publish, distribute, sublicense, and/or sell copies of the Software,
# and to permit persons to whom the Software is furnished to do so, subject to the following conditions:

# The above copyright notice and this permission notice shall be included in all copies or substantial portions of
# the Software.

# THE SOFTWARE IS PROVIDED “AS IS”, WITHOUT WARRANTY OF ANY KIND, EXPRESS OR IMPLIED, INCLUDING BUT NOT LIMITED TO
# THE WARRANTIES OF MERCHANTABILITY, FITNESS FOR A PARTICULAR PURPOSE AND NONINFRINGEMENT. IN NO EVENT SHALL
# THE AUTHORS OR COPYRIGHT HOLDERS BE LIABLE FOR ANY CLAIM, DAMAGES OR OTHER LIABILITY, WHETHER IN AN ACTION
# OF CONTRACT, TORT OR OTHERWISE, ARISING FROM, OUT OF OR IN CONNECTION WITH THE SOFTWARE OR THE USE OR OTHER
# DEALINGS IN THE SOFTWARE.
import os
import warnings

from rich.console import Console
from rich.traceback import install


if (NEST_ASYNCIO_ENV := os.getenv("NEST_ASYNCIO")) in ("1", None):
    if NEST_ASYNCIO_ENV is None:
        warnings.warn(
            "NEST_ASYNCIO implicitly set to '1'. In the future, the default value will be '0'."
            "If you use `nest_asyncio` make sure to add it explicitly to your project dependencies,"
            "as it will be removed from `bittensor` package dependencies in the future."
            "To silence this warning, explicitly set the environment variable, e.g. `export NEST_ASYNCIO=0`.",
            DeprecationWarning,
        )
    # Install and apply nest asyncio to allow the async functions
    # to run in a .ipynb
    import nest_asyncio

    nest_asyncio.apply()


# Bittensor code and protocol version.
<<<<<<< HEAD
__version__ = "7.2.0"
=======
__version__ = "7.1.1"
>>>>>>> 637c9ca1

_version_split = __version__.split(".")
__version_info__ = tuple(int(part) for part in _version_split)
_version_int_base = 1000
assert max(__version_info__) < _version_int_base

__version_as_int__: int = sum(
    e * (_version_int_base**i) for i, e in enumerate(reversed(__version_info__))
)
assert __version_as_int__ < 2**31  # fits in int32
__new_signature_version__ = 360

# Rich console.
__console__ = Console()
__use_console__ = True

# Remove overdue locals in debug training.
install(show_locals=False)


def __getattr__(name):
    if name == "version_split":
        warnings.warn(
            "version_split is deprecated and will be removed in future versions. Use __version__ instead.",
            DeprecationWarning,
        )
        return _version_split
    raise AttributeError(f"module {__name__} has no attribute {name}")


def turn_console_off():
    global __use_console__
    global __console__
    from io import StringIO

    __use_console__ = False
    __console__ = Console(file=StringIO(), stderr=False)


def turn_console_on():
    global __use_console__
    global __console__
    __use_console__ = True
    __console__ = Console()


turn_console_off()


# Logging helpers.
def trace(on: bool = True):
    logging.set_trace(on)


def debug(on: bool = True):
    logging.set_debug(on)


# Substrate chain block time (seconds).
__blocktime__ = 12

# Pip address for versioning
__pipaddress__ = "https://pypi.org/pypi/bittensor/json"

# Raw GitHub url for delegates registry file
__delegates_details_url__: str = "https://raw.githubusercontent.com/opentensor/bittensor-delegates/main/public/delegates.json"

# Substrate ss58_format
__ss58_format__ = 42

# Wallet ss58 address length
__ss58_address_length__ = 48

__networks__ = ["local", "finney", "test", "archive"]

__finney_entrypoint__ = "wss://entrypoint-finney.opentensor.ai:443"

__finney_test_entrypoint__ = "wss://test.finney.opentensor.ai:443/"

__archive_entrypoint__ = "wss://archive.chain.opentensor.ai:443/"

# Needs to use wss://
__bellagene_entrypoint__ = "wss://parachain.opentensor.ai:443"

__local_entrypoint__ = "ws://127.0.0.1:9944"

__tao_symbol__: str = chr(0x03C4)

__rao_symbol__: str = chr(0x03C1)

# Block Explorers map network to explorer url
# Must all be polkadotjs explorer urls
__network_explorer_map__ = {
    "opentensor": {
        "local": "https://polkadot.js.org/apps/?rpc=wss%3A%2F%2Fentrypoint-finney.opentensor.ai%3A443#/explorer",
        "endpoint": "https://polkadot.js.org/apps/?rpc=wss%3A%2F%2Fentrypoint-finney.opentensor.ai%3A443#/explorer",
        "finney": "https://polkadot.js.org/apps/?rpc=wss%3A%2F%2Fentrypoint-finney.opentensor.ai%3A443#/explorer",
    },
    "taostats": {
        "local": "https://x.taostats.io",
        "endpoint": "https://x.taostats.io",
        "finney": "https://x.taostats.io",
    },
}

# --- Type Registry ---
__type_registry__ = {
    "types": {
        "Balance": "u64",  # Need to override default u128
    },
    "runtime_api": {
        "NeuronInfoRuntimeApi": {
            "methods": {
                "get_neuron_lite": {
                    "params": [
                        {
                            "name": "netuid",
                            "type": "u16",
                        },
                        {
                            "name": "uid",
                            "type": "u16",
                        },
                    ],
                    "type": "Vec<u8>",
                },
                "get_neurons_lite": {
                    "params": [
                        {
                            "name": "netuid",
                            "type": "u16",
                        },
                    ],
                    "type": "Vec<u8>",
                },
            }
        },
        "StakeInfoRuntimeApi": {
            "methods": {
                "get_stake_info_for_coldkey": {
                    "params": [
                        {
                            "name": "coldkey_account_vec",
                            "type": "Vec<u8>",
                        },
                    ],
                    "type": "Vec<u8>",
                },
                "get_stake_info_for_coldkeys": {
                    "params": [
                        {
                            "name": "coldkey_account_vecs",
                            "type": "Vec<Vec<u8>>",
                        },
                    ],
                    "type": "Vec<u8>",
                },
            },
        },
        "ValidatorIPRuntimeApi": {
            "methods": {
                "get_associated_validator_ip_info_for_subnet": {
                    "params": [
                        {
                            "name": "netuid",
                            "type": "u16",
                        },
                    ],
                    "type": "Vec<u8>",
                },
            },
        },
        "SubnetInfoRuntimeApi": {
            "methods": {
                "get_subnet_hyperparams": {
                    "params": [
                        {
                            "name": "netuid",
                            "type": "u16",
                        },
                    ],
                    "type": "Vec<u8>",
                }
            }
        },
        "SubnetRegistrationRuntimeApi": {
            "methods": {"get_network_registration_cost": {"params": [], "type": "u64"}}
        },
    },
}

from .errors import (
    BlacklistedException,
    ChainConnectionError,
    ChainError,
    ChainQueryError,
    ChainTransactionError,
    IdentityError,
    InternalServerError,
    InvalidRequestNameError,
    KeyFileError,
    MetadataError,
    NominationError,
    NotDelegateError,
    NotRegisteredError,
    NotVerifiedException,
    PostProcessException,
    PriorityException,
    RegistrationError,
    RunException,
    StakeError,
    SynapseDendriteNoneException,
    SynapseParsingError,
    TransferError,
    UnknownSynapseError,
    UnstakeError,
)

from substrateinterface import Keypair  # noqa: F401
from .config import InvalidConfigFile, DefaultConfig, config, T
from .keyfile import (
    serialized_keypair_to_keyfile_data,
    deserialize_keypair_from_keyfile_data,
    validate_password,
    ask_password_to_encrypt,
    keyfile_data_is_encrypted_nacl,
    keyfile_data_is_encrypted_ansible,
    keyfile_data_is_encrypted_legacy,
    keyfile_data_is_encrypted,
    keyfile_data_encryption_method,
    legacy_encrypt_keyfile_data,
    encrypt_keyfile_data,
    get_coldkey_password_from_environment,
    decrypt_keyfile_data,
    keyfile,
    Mockkeyfile,
)
from .wallet import display_mnemonic_msg, wallet

from .utils import (
    ss58_to_vec_u8,
    unbiased_topk,
    version_checking,
    strtobool,
    strtobool_with_default,
    get_explorer_root_url_by_network_from_map,
    get_explorer_root_url_by_network_from_map,
    get_explorer_url_for_network,
    ss58_address_to_bytes,
    U16_NORMALIZED_FLOAT,
    U64_NORMALIZED_FLOAT,
    u8_key_to_ss58,
    hash,
    wallet_utils,
)

from .utils.balance import Balance as Balance
from .chain_data import (
    AxonInfo,
    NeuronInfo,
    NeuronInfoLite,
    PrometheusInfo,
    DelegateInfo,
    StakeInfo,
    SubnetInfo,
    SubnetHyperparameters,
    IPInfo,
    ProposalCallData,
    ProposalVoteData,
)

# Allows avoiding name spacing conflicts and continue access to the `subtensor` module with `subtensor_module` name
from . import subtensor as subtensor_module

# Double import allows using class `Subtensor` by referencing `bittensor.Subtensor` and `bittensor.subtensor`.
# This will be available for a while until we remove reference `bittensor.subtensor`
from .subtensor import Subtensor
from .subtensor import Subtensor as subtensor

from .cli import cli as cli, COMMANDS as ALL_COMMANDS
from .btlogging import logging
from .metagraph import metagraph as metagraph
from .threadpool import PriorityThreadPoolExecutor as PriorityThreadPoolExecutor

from .synapse import TerminalInfo, Synapse
from .stream import StreamingSynapse
from .tensor import tensor, Tensor
from .axon import axon as axon
from .dendrite import dendrite as dendrite

from .mock.keyfile_mock import MockKeyfile as MockKeyfile
from .mock.subtensor_mock import MockSubtensor as MockSubtensor
from .mock.wallet_mock import MockWallet as MockWallet

from .subnets import SubnetsAPI as SubnetsAPI

configs = [
    axon.config(),
    subtensor.config(),
    PriorityThreadPoolExecutor.config(),
    wallet.config(),
    logging.get_config(),
]
defaults = config.merge_all(configs)<|MERGE_RESOLUTION|>--- conflicted
+++ resolved
@@ -40,11 +40,7 @@
 
 
 # Bittensor code and protocol version.
-<<<<<<< HEAD
 __version__ = "7.2.0"
-=======
-__version__ = "7.1.1"
->>>>>>> 637c9ca1
 
 _version_split = __version__.split(".")
 __version_info__ = tuple(int(part) for part in _version_split)
