--- conflicted
+++ resolved
@@ -6,11 +6,8 @@
 import time
 from typing import List
 
-<<<<<<< HEAD
-=======
 from substrateinterface import SubstrateInterface
 
->>>>>>> 89f6d8e1
 import bittensor
 from bittensor import Keypair
 
@@ -125,9 +122,6 @@
     response.process_events()
     return response.is_success
 
-<<<<<<< HEAD
-    return keypair, exec_command, wallet
-=======
 
 def wait_interval(interval, subtensor):
     current_block = subtensor.get_current_block()
@@ -142,7 +136,6 @@
             logging.info(
                 f"Current Block: {current_block}  Next tempo at: {next_tempo_block_start}"
             )
->>>>>>> 89f6d8e1
 
 
 def clone_or_update_templates():
@@ -201,9 +194,6 @@
             )
             logging.info(
                 f"Current Block: {current_block}  Next tempo at: {next_tempo_block_start}"
-<<<<<<< HEAD
-            )
-=======
             )
 
 
@@ -215,5 +205,4 @@
             if not line:
                 break
             f.write(line.decode())
-            f.flush()
->>>>>>> 89f6d8e1
+            f.flush()