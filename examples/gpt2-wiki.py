#!/bin/python3
"""GPT2 Language Modelling miner

This file demonstrates training the GPT2 neuron with language modelling.

Example:
        $ python examples/gpt2-wiki.py

"""
import argparse
import math
import os
import time
import torch
import torch.nn.functional as F
import traceback
import time

from termcolor import colored
from munch import Munch
from datasets import load_dataset
from loguru import logger
from torch.utils.tensorboard import SummaryWriter

import bittensor
from bittensor.neuron import Neuron
from bittensor.config import Config
from bittensor.synapses.gpt2 import GPT2LMSynapse, nextbatch
<<<<<<< HEAD
from pytorch_transformers import WarmupCosineWithHardRestartsSchedule


class Session():

    def __init__(self, config: Munch):
        self.config = config

        # ---- Neuron ----
        self.neuron = Neuron(self.config)

        # ---- Model ----
        self.model = GPT2LMSynapse( self.config )

        # ---- Optimizer ----
        self.optimizer = torch.optim.SGD(self.model.parameters(), lr = self.config.session.learning_rate, momentum=self.config.session.momentum)
        self.scheduler = WarmupCosineWithHardRestartsSchedule(self.optimizer, 50, 300)

        # ---- Dataset ----
        # 74 million sentences pulled from books.
        self.dataset = load_dataset('ag_news')['train']

        # ---- Logging ----
        self.tensorboard = SummaryWriter(log_dir = self.config.session.full_path)
        if self.config.session.record_log:
            logger.add("{}_{}.log".format(self.config.session.name, self.config.session.trial_uid),format="{time:YYYY-MM-DD at HH:mm:ss} | {level} | {message}")

    @staticmethod
    def add_args(parser: argparse.ArgumentParser):
        parser.add_argument('--session.learning_rate', default=0.01, type=float, help='Training initial learning rate.')
        parser.add_argument('--session.momentum', default=0.98, type=float, help='Training initial momentum for SGD.')
        parser.add_argument('--session.epoch_length', default=10, type=int, help='Iterations of training per epoch')
        parser.add_argument('--session.batch_size_train', default=1, type=int, help='Training batch size.')
        parser.add_argument('--session.sync_interval', default=100, type=int, help='Batches before we sync with chain and emit new weights.')
        parser.add_argument('--session.log_interval', default=10, type=int, help='Batches before we log session info.')
        parser.add_argument('--session.accumulation_interval', default=1, type=int, help='Batches before we apply acummulated gradients.')
        parser.add_argument('--session.apply_remote_gradients', default=False, type=bool, help='If true, neuron applies gradients which accumulate from remotes calls.')
        parser.add_argument('--session.root_dir', default='data/', type=str,  help='Root path to load and save data associated with each session')
        parser.add_argument('--session.name', default='gpt-wiki', type=str, help='Trials for this session go in session.root / session.name')
        parser.add_argument('--session.trial_uid', default=str(time.time()).split('.')[0], type=str, help='Saved models go in session.root_dir / session.name / session.uid')
        parser.add_argument('--session.record_log', default=True, help='Record all logs when running this session')
        GPT2LMSynapse.add_args(parser)
        Neuron.add_args(parser)

    @staticmethod
    def check_config(config: Munch):
        assert config.session.momentum > 0 and config.session.momentum < 1, "momentum must be a value between 0 and 1"
        assert config.session.batch_size_train > 0, "batch_size_train must a positive value"
        assert config.session.learning_rate > 0, "learning_rate must be a positive value."
        full_path = '{}/{}/{}'.format(config.session.root_dir, config.session.name, config.session.trial_uid)
        config.session.full_path = full_path
        if not os.path.exists(config.session.full_path):
            os.makedirs(config.session.full_path)
        GPT2LMSynapse.check_config(config)
        Neuron.check_config(config)

    # --- Main loop ----
    def run (self):

        # ---- Subscribe ----
        with self.neuron:

            # --- Run state ---
            self.epoch = -1
            self.global_step = 0
            self.best_train_loss = math.inf
            self.weights = self.neuron.metagraph.row_weights

            # --- Loop forever ---
            while True:
                try:
                    self.epoch += 1

                    # ---- Train Model ----
                    training_loss = self.train()
                    self.scheduler.step()
                    logger.info('weights: {}', self.weights)

                    # ---- Emitting weights to chain. ----
                    self.neuron.metagraph.emit( self.weights, wait_for_inclusion = True ) # Sets my row-weights on the chain.

                    # ---- Sync metagraph ----
                    self.neuron.metagraph.sync() # Pulls the latest metagraph state (with my update.)
                    self.weights = self.neuron.metagraph.row_weights
                
                    # ---- Save best loss and model ----
                    if training_loss and self.epoch % 10 == 0:
                        if training_loss < self.best_train_loss:
                            self.best_train_loss = training_loss # update best train loss
                            logger.info( 'Saving/Serving model: epoch: {}, loss: {}, path: {}/model.torch'.format(self.epoch, self.best_train_loss, self.config.session.full_path))
                            torch.save( {'epoch': self.epoch, 'model': self.model.state_dict(), 'loss': self.best_train_loss},"{}/model.torch".format(self.config.session.full_path))
                            self.tensorboard.add_scalar('Train loss', training_loss, self.global_step)
                    
                # --- Catch Errors ----
                except Exception as e:
                    logger.error('Exception in training script with error: {}', e)
                    logger.info(traceback.print_exc())
                    logger.info('Continuing to train.')
=======

def add_args(parser: argparse.ArgumentParser):    
    parser.add_argument('--session.learning_rate', default=0.01, type=float, help='Training initial learning rate.')
    parser.add_argument('--session.momentum', default=0.98, type=float, help='Training initial momentum for SGD.')
    parser.add_argument('--session.batch_size_train', default=20, type=int, help='Training batch size.')
    parser.add_argument('--session.sync_interval', default=100, type=int, help='Batches before we sync with chain and emit new weights.')
    parser.add_argument('--session.log_interval', default=10, type=int, help='Batches before we log session info.')
    parser.add_argument('--session.accumulation_interval', default=1, type=int, help='Batches before we apply acummulated gradients.')
    parser.add_argument('--session.apply_remote_gradients', default=False, type=bool, help='If true, neuron applies gradients which accumulate from remotes calls.')
    parser.add_argument('--session.root_dir', default='data/', type=str,  help='Root path to load and save data associated with each session')
    parser.add_argument('--session.name', default='gpt-wiki', type=str, help='Trials for this session go in session.root / session.name')
    parser.add_argument('--session.uid', default=str(time.time()).split('.')[0], type=str, help='Saved models go in session.root_dir / session.name / session.uid')
    GPT2LMSynapse.add_args(parser)
    Neuron.add_args(parser)

def check_config(config: Munch):
    assert config.session.momentum > 0 and config.session.momentum < 1, "momentum must be a value between 0 and 1"
    assert config.session.batch_size_train > 0, "batch_size_train must be a positive value"
    assert config.session.learning_rate > 0, "learning rate must be be a positive value."
    full_path = '{}/{}/{}/'.format(config.session.root_dir, config.session.name, config.session.uid)
    config.session.full_path = full_path
    if not os.path.exists(config.session.full_path):
        os.makedirs(config.session.full_path)
    GPT2LMSynapse.check_config(config)
    Neuron.check_config(config)
    
# Neuron main.
def main(config, neuron):

    # ---- Build Model ----
    model = GPT2LMSynapse(config, neuron)
    model.to(torch.device("cuda" if torch.cuda.is_available() else "cpu"))
    neuron.axon.serve( model )

    # ---- Dataset ----
    # 74 million sentences pulled from books.
    dataset = load_dataset('bookcorpus')['train']

    # ---- Optimizer ----
    optimizer = torch.optim.SGD(model.parameters(), lr = config.session.learning_rate, momentum=config.session.momentum)
    scheduler = torch.optim.lr_scheduler.StepLR(optimizer, step_size=5, gamma=0.1)

    # ---- Tensorboard ----
    tensorboard = SummaryWriter(log_dir = config.session.full_path)
        
    # ---- Init training state ----
    neuron.metagraph.sync() # Sync with the chain.
    row_weights = neuron.metagraph.row_weights # Weight to others (zeros initially)
    col_weights = neuron.metagraph.col_weights # Other to me.

    # ---- Train forever ----
    model.train()
    step = -1; history = []; best_loss = math.inf; 
    while True:
        try:
            step += 1
            # ---- Next Batch ----
            inputs = nextbatch(dataset, config.session.batch_size_train, bittensor.__tokenizer__())

            # ---- Forward Pass ----
            output = model(inputs.to(model.device), training = True, remote = True)
            history.append(output)

            # ---- Accumulate Local Gradients ----
            loss = output.loss / config.session.accumulation_interval # Need to average accross accumulation steps.
            loss.backward() # Accumulates gradients on model via sum.

            # ---- Accumulate Remote Gradients  ----
            if config.session.apply_remote_gradients:
                # TODO (const): batch normalization over the gradients for consistency.
                n_grads = neuron.axon.gradients.qsize
                for _, (_, input_x, grads_dy, modality) in list(neuron.axon.gradients.queue):
                    grads_dy = grads_dy / (config.session.accumulation_interval * n_grads)
                    model.backward(input_x, grads_dy, modality)

            # ---- Apply Gradients ----
            if (step+1) % config.session.accumulation_interval == 0:
                optimizer.step() # Apply accumulated gradients.
                optimizer.zero_grad() # Zero grads for next accummulation 
                scheduler.step() # Update learning rate etc.
                neuron.axon.serve( model ) # Serve the newest model.

            # ---- Step Logs + Tensorboard ----
            logger.info('Step: {} \t Remote Loss: {:.6f}\t Local Loss: {:.6f}\t Distilation Loss: {:.6f}'.format(step, output.remote_target_loss.item(), output.local_target_loss.item(), output.distillation_loss.item()))
            logger.info('Axon {}', neuron.axon.__full_str__())
            logger.info('Dendrite {}', neuron.dendrite.__full_str__())
            tensorboard.add_scalar('Rloss', output.remote_target_loss.item(), step)
            tensorboard.add_scalar('Lloss', output.local_target_loss.item(), step)
            tensorboard.add_scalar('Dloss', output.distillation_loss.item(), step)
            if (step+1) % config.session.log_interval == 0:
                log_all(neuron, history); history = [] # Log batch history.


            # ---- Update Weights ----
            batch_weights = torch.mean(output.weights, axis = 0)
            row_weights = (1 - 0.05) * row_weights + 0.05 * batch_weights # Moving Avg weights.
            row_weights = F.normalize(row_weights, p = 1, dim = 0)  

            # ---- Sync State ----
            if (step+1) % config.session.sync_interval == 0:
                # ---- Emit weights and sync from chain ----
                logger.info('Emitting with weights {}', row_weights.tolist())
                neuron.metagraph.emit( row_weights, wait_for_inclusion = True ) # Set weights on chain.
                neuron.metagraph.sync() # Sync with the chain.
                
                # ---- Get row and col Weights.
                row_weights = neuron.metagraph.row_weights # Weight to others.
                col_weights = neuron.metagraph.col_weights # Other to me.

            # --- Save Model ----
            if output.loss.item() < best_loss:
                best_loss = output.loss
                logger.info( 'Saving model: epoch: {}, loss: {}, path: {}/model.torch', step, output.loss, config.session.full_path)
                torch.save( {'epoch': step, 'model': model.state_dict(), 'loss': output.loss},"{}/model.torch".format(config.session.full_path))

        # --- Catch Errors during training ----
        except Exception as e:
            logger.error('Exection in training script with error: {}', e)
            logger.info('Continuing to train.')
>>>>>>> bfcc8fac
    
    # ---- Train Epoch ----
    def train(self):
        training_loss = 0.0
        for local_step in range(self.config.session.epoch_length):
            # ---- Forward pass ----
            inputs = nextbatch(self.dataset, self.config.session.batch_size_train, bittensor.__tokenizer__())
            output = self.model.remote_forward(
                self.neuron,
                inputs,
                training = True,
            )

            # ---- Backward pass ----
            loss = output.local_target_loss + output.distillation_loss + output.remote_target_loss
            loss.backward() # Accumulates gradients on the model.
            self.optimizer.step() # Applies accumulated gradients.
            self.optimizer.zero_grad() # Zeros out gradients for next accummulation

            # ---- Train row weights ----
            batch_weights = torch.mean(output.dendrite.weights, axis = 0) # Average over batch.
            self.weights = (1 - 0.03) * self.weights + 0.03 * batch_weights # Moving avg update.
            self.weights = F.normalize(self.weights, p = 1, dim = 0) # Ensure normalization.

            # ---- Step logs ----
            logger.info('GS: {} LS: {} Epoch: {} \t Local Target Loss: {}\tRemote Target Loss: {}\tDistillation Loss: {}\t Dendrite: {}\t Axon: {}',
                    colored('{}'.format(self.global_step), 'red'),
                    colored('{}'.format(local_step), 'blue'),
                    colored('{}'.format(self.epoch), 'green'),
                    colored('{:.4f}'.format(output.local_target_loss.item()), 'green'),
                    colored('{:.4f}'.format(output.remote_target_loss.item()), 'blue'),
                    colored('{:.4f}'.format(output.distillation_loss.item()), 'red'),
                    self.neuron.dendrite,
                    self.neuron.axon)
            self.tensorboard.add_scalar('Rloss', output.remote_target_loss.item(), self.global_step)
            self.tensorboard.add_scalar('Lloss', output.local_target_loss.item(), self.global_step)
            self.tensorboard.add_scalar('Dloss', output.distillation_loss.item(), self.global_step)

            # ---- Step increments ----
            self.global_step += 1
            training_loss += output.local_target_loss.item()

            # --- Memory clean up ----
            torch.cuda.empty_cache()
            del output

if __name__ == "__main__":
    # ---- Config ----
    parser = argparse.ArgumentParser(); Session.add_args(parser) 
    config = Config.to_config(parser); Session.check_config(config)
    logger.info(Config.toString(config))
   
    # ---- Build + Run ----
    session = Session(config)
    session.run()<|MERGE_RESOLUTION|>--- conflicted
+++ resolved
@@ -26,7 +26,6 @@
 from bittensor.neuron import Neuron
 from bittensor.config import Config
 from bittensor.synapses.gpt2 import GPT2LMSynapse, nextbatch
-<<<<<<< HEAD
 from pytorch_transformers import WarmupCosineWithHardRestartsSchedule
 
 
@@ -125,127 +124,6 @@
                     logger.error('Exception in training script with error: {}', e)
                     logger.info(traceback.print_exc())
                     logger.info('Continuing to train.')
-=======
-
-def add_args(parser: argparse.ArgumentParser):    
-    parser.add_argument('--session.learning_rate', default=0.01, type=float, help='Training initial learning rate.')
-    parser.add_argument('--session.momentum', default=0.98, type=float, help='Training initial momentum for SGD.')
-    parser.add_argument('--session.batch_size_train', default=20, type=int, help='Training batch size.')
-    parser.add_argument('--session.sync_interval', default=100, type=int, help='Batches before we sync with chain and emit new weights.')
-    parser.add_argument('--session.log_interval', default=10, type=int, help='Batches before we log session info.')
-    parser.add_argument('--session.accumulation_interval', default=1, type=int, help='Batches before we apply acummulated gradients.')
-    parser.add_argument('--session.apply_remote_gradients', default=False, type=bool, help='If true, neuron applies gradients which accumulate from remotes calls.')
-    parser.add_argument('--session.root_dir', default='data/', type=str,  help='Root path to load and save data associated with each session')
-    parser.add_argument('--session.name', default='gpt-wiki', type=str, help='Trials for this session go in session.root / session.name')
-    parser.add_argument('--session.uid', default=str(time.time()).split('.')[0], type=str, help='Saved models go in session.root_dir / session.name / session.uid')
-    GPT2LMSynapse.add_args(parser)
-    Neuron.add_args(parser)
-
-def check_config(config: Munch):
-    assert config.session.momentum > 0 and config.session.momentum < 1, "momentum must be a value between 0 and 1"
-    assert config.session.batch_size_train > 0, "batch_size_train must be a positive value"
-    assert config.session.learning_rate > 0, "learning rate must be be a positive value."
-    full_path = '{}/{}/{}/'.format(config.session.root_dir, config.session.name, config.session.uid)
-    config.session.full_path = full_path
-    if not os.path.exists(config.session.full_path):
-        os.makedirs(config.session.full_path)
-    GPT2LMSynapse.check_config(config)
-    Neuron.check_config(config)
-    
-# Neuron main.
-def main(config, neuron):
-
-    # ---- Build Model ----
-    model = GPT2LMSynapse(config, neuron)
-    model.to(torch.device("cuda" if torch.cuda.is_available() else "cpu"))
-    neuron.axon.serve( model )
-
-    # ---- Dataset ----
-    # 74 million sentences pulled from books.
-    dataset = load_dataset('bookcorpus')['train']
-
-    # ---- Optimizer ----
-    optimizer = torch.optim.SGD(model.parameters(), lr = config.session.learning_rate, momentum=config.session.momentum)
-    scheduler = torch.optim.lr_scheduler.StepLR(optimizer, step_size=5, gamma=0.1)
-
-    # ---- Tensorboard ----
-    tensorboard = SummaryWriter(log_dir = config.session.full_path)
-        
-    # ---- Init training state ----
-    neuron.metagraph.sync() # Sync with the chain.
-    row_weights = neuron.metagraph.row_weights # Weight to others (zeros initially)
-    col_weights = neuron.metagraph.col_weights # Other to me.
-
-    # ---- Train forever ----
-    model.train()
-    step = -1; history = []; best_loss = math.inf; 
-    while True:
-        try:
-            step += 1
-            # ---- Next Batch ----
-            inputs = nextbatch(dataset, config.session.batch_size_train, bittensor.__tokenizer__())
-
-            # ---- Forward Pass ----
-            output = model(inputs.to(model.device), training = True, remote = True)
-            history.append(output)
-
-            # ---- Accumulate Local Gradients ----
-            loss = output.loss / config.session.accumulation_interval # Need to average accross accumulation steps.
-            loss.backward() # Accumulates gradients on model via sum.
-
-            # ---- Accumulate Remote Gradients  ----
-            if config.session.apply_remote_gradients:
-                # TODO (const): batch normalization over the gradients for consistency.
-                n_grads = neuron.axon.gradients.qsize
-                for _, (_, input_x, grads_dy, modality) in list(neuron.axon.gradients.queue):
-                    grads_dy = grads_dy / (config.session.accumulation_interval * n_grads)
-                    model.backward(input_x, grads_dy, modality)
-
-            # ---- Apply Gradients ----
-            if (step+1) % config.session.accumulation_interval == 0:
-                optimizer.step() # Apply accumulated gradients.
-                optimizer.zero_grad() # Zero grads for next accummulation 
-                scheduler.step() # Update learning rate etc.
-                neuron.axon.serve( model ) # Serve the newest model.
-
-            # ---- Step Logs + Tensorboard ----
-            logger.info('Step: {} \t Remote Loss: {:.6f}\t Local Loss: {:.6f}\t Distilation Loss: {:.6f}'.format(step, output.remote_target_loss.item(), output.local_target_loss.item(), output.distillation_loss.item()))
-            logger.info('Axon {}', neuron.axon.__full_str__())
-            logger.info('Dendrite {}', neuron.dendrite.__full_str__())
-            tensorboard.add_scalar('Rloss', output.remote_target_loss.item(), step)
-            tensorboard.add_scalar('Lloss', output.local_target_loss.item(), step)
-            tensorboard.add_scalar('Dloss', output.distillation_loss.item(), step)
-            if (step+1) % config.session.log_interval == 0:
-                log_all(neuron, history); history = [] # Log batch history.
-
-
-            # ---- Update Weights ----
-            batch_weights = torch.mean(output.weights, axis = 0)
-            row_weights = (1 - 0.05) * row_weights + 0.05 * batch_weights # Moving Avg weights.
-            row_weights = F.normalize(row_weights, p = 1, dim = 0)  
-
-            # ---- Sync State ----
-            if (step+1) % config.session.sync_interval == 0:
-                # ---- Emit weights and sync from chain ----
-                logger.info('Emitting with weights {}', row_weights.tolist())
-                neuron.metagraph.emit( row_weights, wait_for_inclusion = True ) # Set weights on chain.
-                neuron.metagraph.sync() # Sync with the chain.
-                
-                # ---- Get row and col Weights.
-                row_weights = neuron.metagraph.row_weights # Weight to others.
-                col_weights = neuron.metagraph.col_weights # Other to me.
-
-            # --- Save Model ----
-            if output.loss.item() < best_loss:
-                best_loss = output.loss
-                logger.info( 'Saving model: epoch: {}, loss: {}, path: {}/model.torch', step, output.loss, config.session.full_path)
-                torch.save( {'epoch': step, 'model': model.state_dict(), 'loss': output.loss},"{}/model.torch".format(config.session.full_path))
-
-        # --- Catch Errors during training ----
-        except Exception as e:
-            logger.error('Exection in training script with error: {}', e)
-            logger.info('Continuing to train.')
->>>>>>> bfcc8fac
     
     # ---- Train Epoch ----
     def train(self):
@@ -271,15 +149,15 @@
             self.weights = F.normalize(self.weights, p = 1, dim = 0) # Ensure normalization.
 
             # ---- Step logs ----
-            logger.info('GS: {} LS: {} Epoch: {} \t Local Target Loss: {}\tRemote Target Loss: {}\tDistillation Loss: {}\t Dendrite: {}\t Axon: {}',
+            logger.info('GS: {} LS: {} Epoch: {} \t Local Target Loss: {}\tRemote Target Loss: {}\tDistillation Loss: {}',
                     colored('{}'.format(self.global_step), 'red'),
                     colored('{}'.format(local_step), 'blue'),
                     colored('{}'.format(self.epoch), 'green'),
                     colored('{:.4f}'.format(output.local_target_loss.item()), 'green'),
                     colored('{:.4f}'.format(output.remote_target_loss.item()), 'blue'),
-                    colored('{:.4f}'.format(output.distillation_loss.item()), 'red'),
-                    self.neuron.dendrite,
-                    self.neuron.axon)
+                    colored('{:.4f}'.format(output.distillation_loss.item()), 'red'))
+            logger.info(self.neuron.axon.__full_str__())
+            logger.info(self.neuron.dendrite.__full_str__())
             self.tensorboard.add_scalar('Rloss', output.remote_target_loss.item(), self.global_step)
             self.tensorboard.add_scalar('Lloss', output.local_target_loss.item(), self.global_step)
             self.tensorboard.add_scalar('Dloss', output.distillation_loss.item(), self.global_step)
